package water;

import hex.ModelBuilder;
import jsr166y.CountedCompleter;
<<<<<<< HEAD
import water.H2O.H2OCountedCompleter;
import water.exceptions.H2OKeyNotFoundArgumentException;
import water.util.Log;
=======
>>>>>>> ac26cf2d

import java.io.PrintWriter;
import java.io.StringWriter;
import java.util.Arrays;

import hex.ModelBuilder;
import water.H2O.H2OCountedCompleter;
import water.exceptions.H2OKeyNotFoundArgumentException;
import water.util.Log;

/** Jobs are used to do minimal tracking of long-lifetime user actions,
 *  including progress-bar updates and the ability to review in progress or
 *  completed Jobs, and cancel currently running Jobs.
 *  <p>
 *  Jobs are {@link Keyed}, because they need to Key to control e.g. atomic updates.
 *  Jobs produce a {@link Keyed} result, such as a Frame (from Parsing), or a Model.
 *  NOTE: the Job class is parametrized on the type of its _dest field.
 */
public class Job<T extends Keyed> extends Keyed {
  /** A system key for global list of Job keys. */
  public static final Key<Job> LIST = Key.make(" JobList", (byte) 0, Key.BUILT_IN_KEY, false);
  /** A list of field validation issues. */
  public ValidationMessage[] _messages = new ValidationMessage[0];
  private int _error_count = -1; // -1 ==> init not run yet, for those Jobs that have an init, like ModelBuilder. Note, this counts ONLY errors, not WARNs and etc.

  /**
   * init(expensive) is called inside a DTask, not from the http request thread.  If we add validation messages to the
   * Job we want to update it in the DKV so the client can see them when polling and later on
   * after the Job completes.
   * <p>
   * NOTE: this should only be called when no other threads are updating the job, for example from init() or after the
   * DTask is stopped and is getting cleaned up.
   */
  public void updateValidationMessages() {
    // Atomically update the validation messages in the Job in the DKV.

    // In some cases we haven't stored to the DKV yet:
    new TAtomic<Job>() {
      @Override public Job atomic(Job old) {
        if( old == null ) throw new H2OKeyNotFoundArgumentException((Key)null);

        old._messages = _messages;
        return old;
      }
    }.invoke(_key);
    }

  public int error_count() { return (_error_count > 0 ? _error_count : 0); }
  public int error_count_or_uninitialized() { return _error_count; }

  public void hide (String field_name, String message) { message(ValidationMessage.MessageType.HIDE , field_name, message); }

  public void info (String field_name, String message) { message(ValidationMessage.MessageType.INFO , field_name, message); }

  public void warn (String field_name, String message) { message(ValidationMessage.MessageType.WARN , field_name, message); }

  public void error(String field_name, String message) { message(ValidationMessage.MessageType.ERROR, field_name, message); _error_count++; }

  public void clearValidationErrors() {
    _messages = new ValidationMessage[0];
    _error_count = 0;
  }

  public void message(ValidationMessage.MessageType message_type, String field_name, String message) {
    _messages = Arrays.copyOf(_messages, _messages.length + 1);
    _messages[_messages.length - 1] = new ValidationMessage(message_type, field_name, message);
  }

  /** Get a string representation of only the ERROR ValidationMessages (e.g., to use in an exception throw). */
  public String validationErrors() {
    StringBuilder sb = new StringBuilder();
    for( ValidationMessage vm : _messages )
      if( vm.message_type == ValidationMessage.MessageType.ERROR )
        sb.append(vm.toString()).append("\n");
    return sb.toString();
  }

  private static class JobList extends Keyed {
    Key<Job>[] _jobs;
    JobList() { super(LIST); _jobs = new Key[0]; }
    private JobList(Key<Job>[]jobs) { super(LIST); _jobs = jobs; }
    @Override protected long checksum_impl() { throw H2O.fail("Joblist checksum does not exist by definition"); }
  }

  /** The list of all Jobs, past and present.
   *  @return The list of all Jobs, past and present */
  public static Job[] jobs() {
    final Value val = DKV.get(LIST);
    if( val==null ) return new Job[0];
    JobList jl = val.get();
    Job[] jobs = new Job[jl._jobs.length];
    int j=0;
    for( int i=0; i<jl._jobs.length; i++ ) {
      final Value job = DKV.get(jl._jobs[i]);
      if( job != null ) jobs[j++] = job.get();
    }
    if( j==jobs.length ) return jobs; // All jobs still exist
    jobs = Arrays.copyOf(jobs,j);     // Shrink out removed
    Key keys[] = new Key[j];
    for( int i=0; i<j; i++ ) keys[i] = jobs[i]._key;
    // One-shot throw-away attempt at remove dead jobs from the jobs list
    DKV.DputIfMatch(LIST,new Value(LIST,new JobList(keys)),val,new Futures());
    return jobs;
  }

  transient H2OCountedCompleter _fjtask; // Top-level task to do
  transient H2OCountedCompleter _barrier;// Top-level task you can block on

  /** Jobs produce a single DKV result into Key _dest */
  public Key<T> _dest;   // Key for result
  /** Since _dest is public final, not sure why we have a getter but some
   *  people like 'em. */
  public final Key<T> dest() { return _dest; }

  public final Key<Job> jobKey() { return _key; }

  /** User description */
  public String _description;
  /** Job start_time using Sys.CTM */
  public long _start_time;     // Job started
  /** Job end_time using Sys.CTM, or 0 if not ended */
  public long   _end_time;     // Job end time, or 0 if not ended
  /** Any exception thrown by this Job, or null if none */
  public String _exception;    // Unpacked exception & stack trace

  /** Possible job states.  These are ORDERED; state levels can increased but never decrease */
  public enum JobState {
    CREATED,   // Job was created
    RUNNING,   // Job is running
    DONE,      // Job was successfully finished
    CANCELLED, // Job was cancelled by user
    FAILED,    // Job crashed, error message/exception is available
  }

  public JobState _state;

  /** Returns true if the job was cancelled by the user or crashed.
   *  @return true if the job is in state {@link JobState#CANCELLED} or {@link JobState#FAILED} */
  public boolean isCancelledOrCrashed() {
    return _state == JobState.CANCELLED || _state == JobState.FAILED;
  }

  /** Returns true if this job is running
   *  @return returns true only if this job is in running state. */
  public boolean isRunning() { return _state == JobState.RUNNING; }
  /** Returns true if this job is done
   *  @return  true if the job is in state {@link JobState#DONE} */
  public boolean isDone   () { return _state == JobState.DONE   ; }

  /** Returns true if this job was started and is now stopped */
  public boolean isStopped() { return _state == JobState.DONE || isCancelledOrCrashed(); }

  /** Check if given job is running.
   *  @param job_key job key
   *  @return true if job is still running else returns false.  */
  public static boolean isRunning(Key<Job> job_key) { return job_key.get().isRunning(); }

  /** Current runtime; zero if not started */
  public final long msec() {
    switch( _state ) {
    case CREATED: return 0;
    case RUNNING: return System.currentTimeMillis() - _start_time;
    default:      return _end_time                  - _start_time;
    }
  }

  private Job(Key<T> jobKey, Key<T> dest, String desc) {
    super(jobKey);
    _description = desc;
    _dest = dest;
    _state = JobState.CREATED;  // Created, but not yet running
  }
  /** Create a Job
   *  @param dest Final result Key to be produced by this Job
   *  @param desc String description
   */
  public Job(Key<T> dest, String desc) {
    this(defaultJobKey(),dest,desc);
  }
  // Job Keys are pinned to this node (i.e., the node that invoked the
  // computation), because it should be almost always updated locally
  private static Key defaultJobKey() { return Key.make((byte) 0, Key.JOB, false, H2O.SELF); }


  /** Start this task based on given top-level fork-join task representing job computation.
   *  @param fjtask top-level job computation task.
   *  @param work Units of work to be completed
   *  @param restartTimer
   * @return this job in {@link JobState#RUNNING} state
   *
   *  @see JobState
   *  @see H2OCountedCompleter
   */
<<<<<<< HEAD
  public Job<T> start(final H2OCountedCompleter fjtask, long work, boolean restartTimer) {
=======
  protected Job<T> start(final H2OCountedCompleter fjtask, long work, boolean restartTimer) {
>>>>>>> ac26cf2d
    if (work >= 0)
      DKV.put(_progressKey = createProgressKey(), new Progress(work));
    assert _state == JobState.CREATED : "Trying to run job which was already run?";
    assert fjtask != null : "Starting a job with null working task is not permitted!";
    assert fjtask.getCompleter() == null : "Cannot have a completer; this must be a top-level task";
    _fjtask = fjtask;

    // Make a wrapper class that only *starts* when the fjtask completes -
    // especially it only starts even when fjt completes exceptionally... thus
    // the fjtask onExceptionalCompletion code runs completely before this
    // empty task starts - providing a simple barrier.  Threads blocking on the
    // job will block on the "barrier" task, which will block until the fjtask
    // runs the onCompletion or onExceptionCompletion code.
    _barrier = new H2OCountedCompleter() {
        @Override public void compute2() { }
        @Override public boolean onExceptionalCompletion(Throwable ex, CountedCompleter caller) {
          if( getCompleter() == null ) { // nobody else to handle this exception, so print it out
            System.err.println("barrier onExCompletion for "+fjtask);
            ex.printStackTrace();
          }
          return true;
        }
      };
    fjtask.setCompleter(_barrier);
    if (restartTimer) _start_time = System.currentTimeMillis();
    _state      = JobState.RUNNING;
    // Save the full state of the job
    DKV.put(_key, this);
    // Update job list
    final Key jobkey = _key;
    new TAtomic<JobList>() {
      @Override public JobList atomic(JobList old) {
        if( old == null ) old = new JobList();
        Key[] jobs = old._jobs;
        old._jobs = Arrays.copyOf(jobs, jobs.length + 1);
        old._jobs[jobs.length] = jobkey;
        return old;
      }
    }.invoke(LIST);
    H2O.submitTask(fjtask);
    return this;
  }

  protected Key createProgressKey() { return Key.make(); }

  protected boolean deleteProgressKey() { return true; }

  /** Blocks and get result of this job.
   * <p>
   * This call blocks on working task which was passed via {@link #start}
   * method and returns the result which is fetched from DKV based on job
   * destination key.
   * </p>
   * @return result of this job fetched from DKV by destination key.
   * @see #start
   * @see DKV
   */
  public T get() {
    block();
    assert !isRunning() : "Job state should not be running, but it is " + _state;
    return _dest.get();
  }

  /**
   * Blocks for job completion, but do not return anything as the destination object might not yet be finished
   */
  public void block() {
    assert _fjtask != null : "Cannot block on missing F/J task";
    _barrier.join(); // Block on the *barrier* task, which blocks until the fjtask on*Completion code runs completely
  }

  /** Marks job as finished and records job end time. */
  public void done() {
    done(false);
<<<<<<< HEAD
  }

  /**
   * Conditionally mark the job as finished and record job end time
   * @param force If set to false, then ask canBeDone() whether to mark the job as finished
   */
  protected void done(boolean force) {
    if (force || canBeDone()) changeJobState(null, JobState.DONE);
  }

  /**
=======
  }

  /**
   * Conditionally mark the job as finished and record job end time
   * @param force If set to false, then ask canBeDone() whether to mark the job as finished
   */
  protected void done(boolean force) {
    if (force || canBeDone()) changeJobState(null, JobState.DONE);
  }

  /**
>>>>>>> ac26cf2d
   * Allow ModelBuilders to override this to conditionally mark the job as finished
   * @return whether or not the job should be marked as finished in done() or done(false)
   */
  protected boolean canBeDone() { return true; }

  /** Signal cancellation of this job.
   * <p>The job will be switched to state {@link JobState#CANCELLED} which signals that
   * the job was cancelled by a user. */
  public void cancel() { changeJobState(null, JobState.CANCELLED); }

  /** Signal exceptional cancellation of this job.
   *  @param ex exception causing the termination of job. */
  public void failed(Throwable ex) {
    StringWriter sw = new StringWriter();
    PrintWriter pw = new PrintWriter(sw);
    ex.printStackTrace(pw);
    String stackTrace = sw.toString();
    changeJobState("Got exception '" + ex.getClass() + "', with msg '" + ex.getMessage() + "'\n" + stackTrace, JobState.FAILED);
    //if(_fjtask != null && !_fjtask.isDone()) _fjtask.completeExceptionally(ex);
  }

  /** Signal exceptional cancellation of this job.
   *  @param msg cancellation message explaining reason for cancellation */
  public void cancel(final String msg) { changeJobState(msg, msg == null ? JobState.CANCELLED : JobState.FAILED); }

  private void changeJobState(final String msg, final JobState resultingState) {
    assert resultingState != JobState.RUNNING;
    if( _state == JobState.CANCELLED ) Log.info("Canceled job " + _key + "("  + _description + ") was cancelled again.");
    if( _state == resultingState ) return; // No change if already done
    final float finalProgress = resultingState==JobState.DONE ? 1.0f : progress_impl(); // One-shot set from NaN to progress, no longer need Progress Key
    final long done = System.currentTimeMillis();
    // Atomically flag the job as canceled
    new TAtomic<Job>() {
      @Override public Job atomic(Job old) {
        if( old == null ) return null; // Job already removed
        // States monotonically increase; states can increase but not decrease
        if( resultingState.ordinal() <= old._state.ordinal() ) return null;
        // Atomically capture changeJobState/crash state, plus end time
        old._exception = msg;
        old._state = resultingState;
        old._end_time = done;
        old._finalProgress = finalProgress;
        return old;
      }
    }.invoke(_key);
    // Also immediately update immediately a possibly cached local POJO (might
    // be shared with the DKV cached job, might not).
    if( this != DKV.getGet(_key) ) {
      _exception = msg;
      _state = resultingState;
      _end_time = done;
      _finalProgress = finalProgress;
    }
    // Remove on cancel/fail/done, only used whilst Job is Running
    if (deleteProgressKey())
      DKV.remove(_progressKey);
  }

  /** Returns a float from 0 to 1 representing progress.  Polled periodically.
   *  Can default to returning e.g. 0 always.  */
  public float progress() {
    return isStopped() ? _finalProgress : progress_impl();
  }
  // Read racy progress in a non-racy way: read the DKV exactly once,
  // null-checking as we go.  Handles the case where the Job is being removed
  // exactly when we are reading progress e.g. for the GUI.
  private Progress getProgress() {
    Key k = _progressKey;
    Value val;
    return k!=null && (val=DKV.get(k))!=null ? (Progress)val.get() : null;
  }
  // Checks the DKV for the progress Key & object
  private float progress_impl() {
    Progress p = getProgress();
    return p==null ? 0f : p.progress();
  }

  /** Returns last progress message. */
  public String progress_msg() { return isStopped() ? _state.toString() : progress_msg_impl(); }
  private String progress_msg_impl() {
    Progress p = getProgress();
    return p==null ? "" : p.progress_msg();
  }

  protected Key<Progress> _progressKey; //Key to store the Progress object under
  private float _finalProgress = Float.NaN; // Final progress after Job stops running

  /** Report new work done for this job */
  public final  void update(final long newworked) { update(newworked,(String)null); }
  public final  void update(final long newworked, String msg) { new ProgressUpdate(newworked, msg).fork(_progressKey); }
  public static void update(final long newworked, Key<Job> jobkey) { update(newworked, null, jobkey); }
  public static void update(final long newworked, String msg, Key<Job> jobkey) { jobkey.get().update(newworked, msg); }

  /**
   * Helper class to store the job progress in the DKV
   */
  public static class Progress extends Keyed<Progress> {
    @Override
    protected long checksum_impl() {
      return 2134340823432L*_work + 9023742947234L*_worked+(long)(12343242340234L*_fraction_done)+_progress_msg.hashCode();
    }

    // Progress methodology 1:  Specify total work up front and periodically tell when new units of work complete.
    private final long _work;
    private long _worked;
    public Progress() { _work = -1; _fraction_done = 0; _progress_msg = "Running..."; }

    // Progress methodology 2:  Client tells what fraction is total work is done every time.
    // In addition, a short one-line message can optionally be provided for a smart client like Flow.
    private float _fraction_done;
    private String _progress_msg;
    public Progress(long total) { _work = total; _fraction_done = -1.0f; _progress_msg = "Running...";}

    /** Report Job progress from 0 to 1.  Completed jobs are always 1.0 */
    public float progress() {
      if (_work >= 0) return _work == 0 /*not yet initialized*/ ? 0f : Math.max(0.0f, Math.min(1.0f, (float) _worked / (float) _work));
      return _fraction_done;
    }

    /** Report most recent progress message. */
    public String progress_msg() {
      return _progress_msg;
    }
  }

  /** Helper class to atomically update the job progress in the DKV */
  public static class ProgressUpdate extends TAtomic<Progress> {
    final long _newwork;
    final String _progress_msg;
    public ProgressUpdate(long newwork, String progress_msg) {  _newwork = newwork; _progress_msg = progress_msg; }
    public ProgressUpdate(String progress_msg) { this(0L,progress_msg); }

    /** Update progress with new work & message */
    @Override public Progress atomic(Progress old) {
      if( old == null ) return old;
      old._worked += _newwork;
      if (_progress_msg != null) old._progress_msg = _progress_msg;
      return old;
    }
  }

  /** Simple named exception class */
  public static class JobCancelledException extends RuntimeException{}

  @Override protected Futures remove_impl(Futures fs) {
    if (null != _progressKey && deleteProgressKey()) DKV.remove(_progressKey, fs);
    return fs;
  }

  /** Default checksum; not really used by Jobs.  */
  @Override protected long checksum_impl() { throw H2O.fail("Job checksum does not exist by definition"); }

  /** The result of an abnormal Model.Parameter check.  Contains a
   *  level, a field name, and a message.
   *
   *  Can be an ERROR, meaning the parameters can't be used as-is,
   *  a HIDE, which means the specified field should be hidden given
   *  the values of other fields, or a WARN or INFO for informative
   *  messages to the user.
   */
  public static final class ValidationMessage extends Iced {
    public enum MessageType { HIDE, INFO, WARN, ERROR }
    final ModelBuilder.ValidationMessage.MessageType message_type;
    final String field_name;
    final String message;

    public ValidationMessage(ModelBuilder.ValidationMessage.MessageType message_type, String field_name, String message) {
      this.message_type = message_type;
      this.field_name = field_name;
      this.message = message;
      switch (message_type) {
        case INFO: Log.info(field_name + ": " + message); break;
        case WARN: Log.warn(field_name + ": " + message); break;
        case ERROR: Log.err(field_name + ": " + message); break;
      }
    }

    public MessageType getMessageType() {
      return message_type;
    }

    @Override public String toString() { return message_type + " on field: " + field_name + ": " + message; }
  }
}<|MERGE_RESOLUTION|>--- conflicted
+++ resolved
@@ -1,13 +1,6 @@
 package water;
 
-import hex.ModelBuilder;
 import jsr166y.CountedCompleter;
-<<<<<<< HEAD
-import water.H2O.H2OCountedCompleter;
-import water.exceptions.H2OKeyNotFoundArgumentException;
-import water.util.Log;
-=======
->>>>>>> ac26cf2d
 
 import java.io.PrintWriter;
 import java.io.StringWriter;
@@ -201,11 +194,7 @@
    *  @see JobState
    *  @see H2OCountedCompleter
    */
-<<<<<<< HEAD
-  public Job<T> start(final H2OCountedCompleter fjtask, long work, boolean restartTimer) {
-=======
   protected Job<T> start(final H2OCountedCompleter fjtask, long work, boolean restartTimer) {
->>>>>>> ac26cf2d
     if (work >= 0)
       DKV.put(_progressKey = createProgressKey(), new Progress(work));
     assert _state == JobState.CREATED : "Trying to run job which was already run?";
@@ -280,7 +269,6 @@
   /** Marks job as finished and records job end time. */
   public void done() {
     done(false);
-<<<<<<< HEAD
   }
 
   /**
@@ -292,19 +280,6 @@
   }
 
   /**
-=======
-  }
-
-  /**
-   * Conditionally mark the job as finished and record job end time
-   * @param force If set to false, then ask canBeDone() whether to mark the job as finished
-   */
-  protected void done(boolean force) {
-    if (force || canBeDone()) changeJobState(null, JobState.DONE);
-  }
-
-  /**
->>>>>>> ac26cf2d
    * Allow ModelBuilders to override this to conditionally mark the job as finished
    * @return whether or not the job should be marked as finished in done() or done(false)
    */
