from .estimator_base import H2OEstimator
from h2o.connection import H2OConnection

class H2OGeneralizedLinearEstimator(H2OEstimator):
  """Build a Generalized Linear Model
    Fit a generalized linear model, specified by a response variable, a set of predictors,
    and a description of the error distribution.

    Parameters
    ----------
      model_id : str, optional
        The unique id assigned to the resulting model. If none is given, an id will
        automatically be generated.

      max_iterations : int
        A non-negative integer specifying the maximum number of iterations.

      beta_epsilon : int
        A non-negative number specifying the magnitude of the maximum difference between
        the coefficient estimates from successive iterations. Defines the convergence
        criterion.

      solver : str
        A character string specifying the solver used: IRLSM (supports more features),
        L_BFGS (scales better for datasets with many columns)

      standardize : bool
        Indicates whether the numeric predictors should be standardized to have a mean of
        0 and a variance of 1 prior to training the models.

      family : str
        A character string specifying the distribution of the model:
        gaussian, binomial, multinomial, poisson, gamma, tweedie.

      link : str
        A character string specifying the link function. The default is the canonical
        link for the family. The supported links for each of the family specifications are
        "gaussian" - "identity", "log", "inverse"
        "binomial" - "logit", "log"
        "multinomial" - "multinomial"
        "poisson" - "log", "identity"
        "gamma" - "inverse", "log", "identity"
        "tweedie" - "tweedie"

      tweedie_variance_power : int
        numeric specifying the power for the variance function when family = "tweedie".

      tweedie_link_power : int
        A numeric specifying the power for the link function when family = "tweedie".

      alpha : float
        A numeric in [0, 1] specifying the elastic-net mixing parameter.
        The elastic-net penalty is defined to be
        eqn{P(\alpha,\beta) = (1-\alpha)/2||\beta||_2^2 +
        \alpha||\beta||_1 = \sum_j [(1-\alpha)/2 \beta_j^2 + \alpha|\beta_j|],
        making alpha = 1 the lasso penalty and alpha = 0 the ridge penalty.

      Lambda : float
        A non-negative shrinkage parameter for the elastic-net, which multiplies
        \eqn{P(\alpha,\beta) in the objective function.
        When Lambda = 0, no elastic-net penalty is applied and ordinary generalized linear
        models are fit.

      prior : float, optional
        A numeric specifying the prior probability of class 1 in the response when
        family = "binomial". The default prior is the observational frequency of class 1.
        Must be from (0,1) exclusive range or None (no prior).

      lambda_search : bool
        A logical value indicating whether to conduct a search over the space of lambda
        values starting from the lambda max, given lambda is interpreted as lambda minself.

      nlambdas : int
        The number of lambda values to use when lambda_search = TRUE.

      lambda_min_ratio : float
        Smallest value for lambda as a fraction of lambda.max. By default if the number of
        observations is greater than the the number of variables then
        lambda_min_ratio = 0.0001; if the number of observations is less than the number
        of variables then lambda_min_ratio = 0.01.

      beta_constraints : H2OFrame
        A data.frame or H2OParsedData object with the columns
        ["names", "lower_bounds", "upper_bounds", "beta_given"],
        where each row corresponds to a predictor in the GLM.
        "names" contains the predictor names, "lower"/"upper_bounds",
        are the lower and upper bounds of beta, and "beta_given" is some supplied starting
        values.

      nfolds : int, optional
        Number of folds for cross-validation. If nfolds >= 2, then validation must
        remain empty.

      fold_assignment : str
        Cross-validation fold assignment scheme, if fold_column is not specified Must be
        "AUTO", "Random" or "Modulo"

      keep_cross_validation_predictions : bool
        Whether to keep the predictions of the cross-validation models

      keep_cross_validation_fold_assignment : bool
        Whether to keep the cross-validation fold assignment.

      intercept : bool
        Logical, include constant term (intercept) in the model

      max_active_predictors : int, optional
        Convergence criteria for number of predictors when using L1 penalty.

      missing_values_handling : str
        A character string specifying how to handle missing value:
        "MeanImputation","Skip".

      interactions : list, optional
        A list of column names to interact. All pairwise combinations of columns will be
        interacted.
      max_runtime_secs: int, optional
        Maximum allowed runtime, model will stop running after reaching the limit and return whatever result it has at the moment.


    Returns
    -------
      A subclass of ModelBase is returned. The specific subclass depends on the machine
      learning task at hand (if it's binomial classification, then an H2OBinomialModel
      is returned, if it's regression then a H2ORegressionModel is returned). The default
      print-out of the models is shown, but further GLM-specifc information can be
      queried out of the object. Upon completion of the GLM, the resulting object has
      coefficients, normalized coefficients, residual/null deviance, aic, and a host of
      model metrics including MSE, AUC (for logistic regression), degrees of freedom, and
      confusion matrices.
    """
  def __init__(self, model_id=None, max_iterations=None, beta_epsilon=None, solver=None,
               standardize=None, family=None, link=None, tweedie_variance_power=None,
               tweedie_link_power=None, alpha=None, prior=None, lambda_search=None,
               nlambdas=None, lambda_min_ratio=None, beta_constraints=None, nfolds=None,
               fold_assignment=None, keep_cross_validation_predictions=None,
               keep_cross_validation_fold_assignment=None,
               intercept=None, Lambda=None, max_active_predictors=None, checkpoint=None,
               objective_epsilon=None, gradient_epsilon=None, non_negative=False,
               compute_p_values=False, remove_collinear_columns=False,
               missing_values_handling=None, interactions=None, max_runtime_secs = 0):
    super(H2OGeneralizedLinearEstimator, self).__init__()
    self._parms = locals()
    self._parms = {k: v for k, v in self._parms.items() if k != "self"}
    self._parms["lambda"] = self._parms.pop("Lambda")

  @property
  def max_iterations(self):
    return self._parms["max_iterations"]

  @max_iterations.setter
  def max_iterations(self, value):
    self._parms["max_iterations"] = value

  @property
  def beta_epsilon(self):
    return self._parms["beta_epsilon"]

  @beta_epsilon.setter
  def beta_epsilon(self, value):
    self._parms["beta_epsilon"] = value

  @property
  def solver(self):
    return self._parms["solver"]

  @solver.setter
  def solver(self, value):
    self._parms["solver"] = value

  @property
  def standardize(self):
    return self._parms["standardize"]

  @standardize.setter
  def standardize(self, value):
    self._parms["standardize"] = value

  @property
  def family(self):
    return self._parms["family"]

  @family.setter
  def family(self, value):
    self._parms["family"] = value

  @property
  def link(self):
    return self._parms["link"]

  @link.setter
  def link(self, value):
    self._parms["link"] = value

  @property
  def tweedie_variance_power(self):
    return self._parms["tweedie_variance_power"]

  @tweedie_variance_power.setter
  def tweedie_variance_power(self, value):
    self._parms["tweedie_variance_power"] = value

  @property
  def tweedie_link_power(self):
    return self._parms["tweedie_link_power"]

  @tweedie_link_power.setter
  def tweedie_link_power(self, value):
    self._parms["tweedie_link_power"] = value

  @property
  def alpha(self):
    return self._parms["alpha"]

  @alpha.setter
  def alpha(self, value):
    self._parms["alpha"] = value

  @property
  def prior(self):
    return self._parms["prior"]

  @prior.setter
  def prior(self, value):
    self._parms["prior"] = value

  @property
  def lambda_search(self):
    return self._parms["lambda_search"]

  @lambda_search.setter
  def lambda_search(self, value):
    self._parms["lambda_search"] = value

  @property
  def nlambdas(self):
    return self._parms["nlambdas"]

  @nlambdas.setter
  def nlambdas(self, value):
    self._parms["nlambdas"] = value

  @property
  def lambda_min_ratio(self):
    return self._parms["lambda_min_ratio"]

  @lambda_min_ratio.setter
  def lambda_min_ratio(self, value):
    self._parms["lambda_min_ratio"] = value

  @property
  def beta_constraints(self):
    return self._parms["beta_constraints"]

  @beta_constraints.setter
  def beta_constraints(self, value):
    self._parms["beta_constraints"] = value

  @property
  def nfolds(self):
    return self._parms["nfolds"]

  @nfolds.setter
  def nfolds(self, value):
    self._parms["nfolds"] = value

  @property
  def fold_assignment(self):
    return self._parms["fold_assignment"]

  @fold_assignment.setter
  def fold_assignment(self, value):
    self._parms["fold_assignment"] = value

  @property
  def keep_cross_validation_predictions(self):
    return self._parms["keep_cross_validation_predictions"]

  @keep_cross_validation_predictions.setter
  def keep_cross_validation_predictions(self, value):
    self._parms["keep_cross_validation_predictions"] = value

  @property
  def keep_cross_validation_fold_assignment(self):
    return self._parms["keep_cross_validation_fold_assignment"]

  @keep_cross_validation_fold_assignment.setter
  def keep_cross_validation_fold_assignment(self, value):
    self._parms["keep_cross_validation_fold_assignment"] = value

  @property
  def intercept(self):
    return self._parms["intercept"]

  @intercept.setter
  def intercept(self, value):
    self._parms["intercept"] = value

  @property
  def Lambda(self):
    return self._parms["Lambda"]

  @Lambda.setter
  def Lambda(self, value):
    self._parms["Lambda"] = value

  @property
  def max_active_predictors(self):
    return self._parms["max_active_predictors"]

  @max_active_predictors.setter
  def max_active_predictors(self, value):
    self._parms["max_active_predictors"] = value

  @property
  def checkpoint(self):
    return self._parms["checkpoint"]

  @checkpoint.setter
  def checkpoint(self, value):
    self._parms["checkpoint"] = value

  @property
  def objective_epsilon(self):
    return self._parms["objective_epsilon"]

  @objective_epsilon.setter
  def objective_epsilon(self, value):
    self._parms["objective_epsilon"] = value

  @property
  def gradient_epsilon(self):
    return self._parms["gradient_epsilon"]  
    
  @gradient_epsilon.setter
  def gradient_epsilon(self, value):
    self._parms["gradient_epsilon"] = value

  @property
  def non_negative(self):
    return self._parms["non_negative"]

  @non_negative.setter
  def non_negative(self, value):
    self._parms["non_negative"] = value

  @property
  def compute_p_values(self):
    return self._parms["compute_p_values"]

  @compute_p_values.setter
  def compute_p_values(self, value):
    self._parms["compute_p_values"] = value

  @property
  def remove_collinear_columns(self):
    return self._parms["remove_collinear_columns"]

  @remove_collinear_columns.setter
  def remove_collinear_columns(self, value):
    self._parms["remove_collinear_columns"] = value

  @property
  def missing_values_handling(self):
    return self._parms["missing_values_handling"]

  @missing_values_handling.setter
  def missing_values_handling(self, value):
    self._parms["missing_values_handling"] = value

<<<<<<< HEAD
=======
  """
  Extract full regularization path explored during lambda search from glm model.

  Parameters:

  model - source lambda search model

  """
>>>>>>> 3ddc045f
  @staticmethod
  def getGLMRegularizationPath(model):
    x = H2OConnection.get_json("GetGLMRegPath",model=model._model_json['model_id']['name'])
    ns = x.pop('coefficient_names')
    res = {'lambdas':x['lambdas'],'explained_deviance_train':x['explained_deviance_train'],'explained_deviance_valid':x['explained_deviance_valid']}
<<<<<<< HEAD
    res['coefficients'] = map(lambda x:dict(zip(ns,x)),x['coefficients'])
    if 'coefficients_std' in x:
      res['coefficients_std'] = map(lambda x:dict(zip(ns,x)),x['coefficients_std'])
    return res

  @staticmethod
  def makeGLMModel(model, coefs, threshold=.5):
    model_json = H2OConnection.post_json("MakeGLMModel",model=model._model_json['model_id']['name'], names=coefs.keys(), beta = coefs.values(), threshold = threshold)
=======
    res['coefficients'] = [dict(zip(ns,y)) for y in x['coefficients']]
    if 'coefficients_std' in x:
      res['coefficients_std'] = [dict(zip(ns,y)) for y in x['coefficients_std']]
    return res

  """
  Create a custom GLM model using the given coefficients.
  Needs to be passed source model trained on the dataset to extract the dataset information from.

  Parameters:
    model - source model, used for extracting dataset information
    coefs - dictionary containing model coefficients
    threshold - (optional, only for binomial) decision threshold used for classification

  """
  @staticmethod
  def makeGLMModel(model, coefs, threshold=.5):
    model_json = H2OConnection.post_json("MakeGLMModel",model=model._model_json['model_id']['name'], names=list(coefs.keys()), beta = list(coefs.values()), threshold = threshold)
>>>>>>> 3ddc045f
    m = H2OGeneralizedLinearEstimator()
    m._resolve_model(model_json['model_id']['name'], model_json)
    return m
<|MERGE_RESOLUTION|>--- conflicted
+++ resolved
@@ -368,8 +368,6 @@
   def missing_values_handling(self, value):
     self._parms["missing_values_handling"] = value
 
-<<<<<<< HEAD
-=======
   """
   Extract full regularization path explored during lambda search from glm model.
 
@@ -378,22 +376,11 @@
   model - source lambda search model
 
   """
->>>>>>> 3ddc045f
   @staticmethod
   def getGLMRegularizationPath(model):
     x = H2OConnection.get_json("GetGLMRegPath",model=model._model_json['model_id']['name'])
     ns = x.pop('coefficient_names')
     res = {'lambdas':x['lambdas'],'explained_deviance_train':x['explained_deviance_train'],'explained_deviance_valid':x['explained_deviance_valid']}
-<<<<<<< HEAD
-    res['coefficients'] = map(lambda x:dict(zip(ns,x)),x['coefficients'])
-    if 'coefficients_std' in x:
-      res['coefficients_std'] = map(lambda x:dict(zip(ns,x)),x['coefficients_std'])
-    return res
-
-  @staticmethod
-  def makeGLMModel(model, coefs, threshold=.5):
-    model_json = H2OConnection.post_json("MakeGLMModel",model=model._model_json['model_id']['name'], names=coefs.keys(), beta = coefs.values(), threshold = threshold)
-=======
     res['coefficients'] = [dict(zip(ns,y)) for y in x['coefficients']]
     if 'coefficients_std' in x:
       res['coefficients_std'] = [dict(zip(ns,y)) for y in x['coefficients_std']]
@@ -412,7 +399,6 @@
   @staticmethod
   def makeGLMModel(model, coefs, threshold=.5):
     model_json = H2OConnection.post_json("MakeGLMModel",model=model._model_json['model_id']['name'], names=list(coefs.keys()), beta = list(coefs.values()), threshold = threshold)
->>>>>>> 3ddc045f
     m = H2OGeneralizedLinearEstimator()
     m._resolve_model(model_json['model_id']['name'], model_json)
     return m
