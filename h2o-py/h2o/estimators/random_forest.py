--- conflicted
+++ resolved
@@ -6,13 +6,8 @@
                ntrees=None, max_depth=None, min_rows=None, nbins=None, nbins_cats=None,
                binomial_double_trees=None, balance_classes=None, max_after_balance_size=None,
                seed=None, nfolds=None, fold_assignment=None,
-<<<<<<< HEAD
-               keep_cross_validation_predictions=None, checkpoint=None,
-              stopping_rounds=None, stopping_metric=None, stopping_tolerance=None):
-=======
                stopping_rounds=None, stopping_metric=None, stopping_tolerance=None,
                score_each_iteration=None, keep_cross_validation_predictions=None, checkpoint=None):
->>>>>>> d335211b
     """Builds a Random Forest Model on an H2OFrame
 
     Parameters
@@ -65,11 +60,8 @@
       Must be "AUTO", "Random" or "Modulo"
     keep_cross_validation_predictions : bool
       Whether to keep the predictions of the cross-validation models
-<<<<<<< HEAD
-=======
     score_each_iteration : bool
       Attempts to score each tree.
->>>>>>> d335211b
     stopping_rounds : int
       Early stopping based on convergence of stopping_metric.
       Stop if simple moving average of length k of the stopping_metric does not improve
@@ -79,12 +71,9 @@
       Metric to use for convergence checking, only for _stopping_rounds > 0
       Can be one of "AUTO", "deviance", "logloss", "MSE", "AUC", "r2", "misclassification".
     stopping_tolerance : float
-<<<<<<< HEAD
       Relative tolerance for metric-based stopping criterion (stop if relative improvement
       is not at least this much)
-=======
       Relative tolerance for metric-based stopping criterion (stop if relative improvement is not at least this much)
->>>>>>> d335211b
     """
     super(H2ORandomForestEstimator, self).__init__()
     self._parms = locals()
