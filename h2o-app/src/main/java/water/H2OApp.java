
package water;

import hex.ModelBuilder;
import hex.api.*;
import hex.deeplearning.DeepLearning;
import hex.example.Example;
import hex.grep.Grep;
import hex.kmeans2.KMeans2;
import hex.quantile.Quantile;
import hex.tree.gbm.GBM;
import hex.glm.GLM;
import hex.kmeans.KMeans;
import hex.word2vec.Word2Vec;

import java.io.File;

public class H2OApp {
  public static void main2( String relpath ) { driver(new String[0],relpath); }

  public static void main( String[] args  ) { driver(args,System.getProperty("user.dir")); }

  private static void driver( String[] args, String relpath ) {

    // Fire up the H2O Cluster
    H2O.main(args);

    // Register REST API
    register(relpath);
  }

  static void register(String relpath) {

    H2O.registerResourceRoot(new File(relpath + File.separator + "h2o-web/src/main/resources/www"));
    H2O.registerResourceRoot(new File(relpath + File.separator + "h2o-core/src/main/resources/www"));

    // Register menu items and service handlers for algos
<<<<<<< HEAD
    H2O.registerGET("/Example",hex.schemas.ExampleHandler.class,"train","/Example","Example","Model","Train an Example model on the specified Frame.");
    H2O.registerGET("/Quantile",hex.schemas.QuantileHandler.class,"train","/Quantile","Quantile","Model","Train an Quantile model on the specified Frame.");
    H2O.registerGET("/DeepLearning",hex.schemas.DeepLearningHandler.class,"train","/DeepLearning","Deep Learning","Model","Train a Deep Learning model on the specified Frame.");
    H2O.registerGET("/GLM",hex.schemas.GLMHandler.class,"train","/GLM","GLM","Model","Train a GLM model on the specified Frame.");
    H2O.registerGET("/KMeans",hex.schemas.KMeansHandler.class,"train","/KMeans","KMeans","Model","Train a KMeans model on the specified Frame.");
    H2O.registerGET("/GBM",hex.schemas.GBMHandler.class,"train","/GBM","GBM","Model","Train a GBM model on the specified Frame.");
    H2O.registerGET("/Word2Vec",hex.schemas.Word2VecHandler.class,"train","/Word2Vec","Word2Vec","Model","Train a Word2Vec model on the specified Frame.");
    H2O.registerGET("/Synonyms",hex.schemas.SynonymsHandler.class,"findSynonyms","/Synonyms", "Synonyms","Synonyms","Return the synonyms.");
=======
    H2O.registerGET("/Example",      hex.schemas.ExampleHandler.class,      "train",        "/Example","Example","Model",             "Train an Example model on the specified Frame.");
    H2O.registerGET("/DeepLearning", hex.schemas.DeepLearningHandler.class, "train",        "/DeepLearning", "Deep Learning","Model", "Train a Deep Learning model on the specified Frame.");
    H2O.registerGET("/GLM",          hex.schemas.GLMHandler.class,          "train",        "/GLM","GLM","Model",                     "Train a GLM model on the specified Frame.");
    H2O.registerGET("/KMeans",       hex.schemas.KMeansHandler.class,       "train",        "/KMeans","KMeans","Model",               "Train a KMeans model on the specified Frame.");
    H2O.registerGET("/GBM",          hex.schemas.GBMHandler.class,          "train",        "/GBM","GBM","Model",                     "Train a GBM model on the specified Frame.");
    H2O.registerGET("/Word2Vec",     hex.schemas.Word2VecHandler.class,     "train",        "/Word2Vec","Word2Vec","Model",           "Train a Word2Vec model on the specified Frame.");
    H2O.registerGET("/Synonyms",     hex.schemas.SynonymsHandler.class,     "findSynonyms", "/Synonyms", "Synonyms","Synonyms",       "Return the synonyms.");
>>>>>>> 0331919d

    /////////////////////////////////////////////////////////////////////////////////////////////
    // Register the algorithms and their builder handlers:
    ModelBuilder.registerModelBuilder("gbm", GBM.class);
    H2O.registerPOST("/2/ModelBuilders/gbm", GBMBuilderHandler.class, "train",                                                        "Train a GBM model on the specified Frame.");
    H2O.registerPOST("/2/ModelBuilders/gbm/parameters", GBMBuilderHandler.class, "validate_parameters",                               "Validate a set of GBM model builder parameters.");

    ModelBuilder.registerModelBuilder("kmeans", KMeans.class);
    H2O.registerPOST("/2/ModelBuilders/kmeans", KMeansBuilderHandler.class, "train",                                                  "Train a KMeans model on the specified Frame.");
    H2O.registerPOST("/2/ModelBuilders/kmeans/parameters", KMeansBuilderHandler.class, "validate_parameters",                         "Validate a set of KMeans model builder parameters.");

    ModelBuilder.registerModelBuilder("deeplearning", DeepLearning.class);
    H2O.registerPOST("/2/ModelBuilders/deeplearning", DeepLearningBuilderHandler.class, "train",                                      "Train a Deep Learning model on the specified Frame.");
    H2O.registerPOST("/2/ModelBuilders/deeplearning/parameters", DeepLearningBuilderHandler.class, "validate_parameters",             "Validate a set of Deep Learning model builder parameters.");

    ModelBuilder.registerModelBuilder("glm", GLM.class);
    H2O.registerPOST("/2/ModelBuilders/glm", GLMBuilderHandler.class, "train",                                                        "Train a GLM model on the specified Frame.");
    H2O.registerPOST("/2/ModelBuilders/glm/parameters", GLMBuilderHandler.class, "validate_parameters",                               "Validate a set of GLM model builder parameters.");

    ModelBuilder.registerModelBuilder("word2vec", Word2Vec.class);
    H2O.registerPOST("/2/ModelBuilders/word2vec", Word2VecBuilderHandler.class, "train",                                              "Train a Word2Vec model on the specified Frame.");
    H2O.registerPOST("/2/ModelBuilders/word2vec/parameters", Word2VecBuilderHandler.class, "validate_parameters",                     "Validate a set of Word2Vec model builder parameters.");

    ModelBuilder.registerModelBuilder("example", Example.class);
    H2O.registerPOST("/2/ModelBuilders/example", ExampleBuilderHandler.class, "train",                                                "Train an Example model on the specified Frame.");

    ModelBuilder.registerModelBuilder("quantile", Quantile.class);
    H2O.registerPOST("/2/ModelBuilders/quantile", QuantileBuilderHandler.class, "train","Train a Quantile model on the specified Frame.");

    ModelBuilder.registerModelBuilder("kmeans2", KMeans2.class);
    H2O.registerPOST("/2/ModelBuilders/kmeans2", KMeans2BuilderHandler.class, "train","Train a KMeans2 model on the specified Frame.");

    ModelBuilder.registerModelBuilder("grep", Grep.class);
    H2O.registerPOST("/2/ModelBuilders/grep", GrepBuilderHandler.class, "train","Search a raw text file for matches");

    // Done adding menu items; fire up web server
    H2O.finalizeRequest();
  }
}<|MERGE_RESOLUTION|>--- conflicted
+++ resolved
@@ -35,16 +35,6 @@
     H2O.registerResourceRoot(new File(relpath + File.separator + "h2o-core/src/main/resources/www"));
 
     // Register menu items and service handlers for algos
-<<<<<<< HEAD
-    H2O.registerGET("/Example",hex.schemas.ExampleHandler.class,"train","/Example","Example","Model","Train an Example model on the specified Frame.");
-    H2O.registerGET("/Quantile",hex.schemas.QuantileHandler.class,"train","/Quantile","Quantile","Model","Train an Quantile model on the specified Frame.");
-    H2O.registerGET("/DeepLearning",hex.schemas.DeepLearningHandler.class,"train","/DeepLearning","Deep Learning","Model","Train a Deep Learning model on the specified Frame.");
-    H2O.registerGET("/GLM",hex.schemas.GLMHandler.class,"train","/GLM","GLM","Model","Train a GLM model on the specified Frame.");
-    H2O.registerGET("/KMeans",hex.schemas.KMeansHandler.class,"train","/KMeans","KMeans","Model","Train a KMeans model on the specified Frame.");
-    H2O.registerGET("/GBM",hex.schemas.GBMHandler.class,"train","/GBM","GBM","Model","Train a GBM model on the specified Frame.");
-    H2O.registerGET("/Word2Vec",hex.schemas.Word2VecHandler.class,"train","/Word2Vec","Word2Vec","Model","Train a Word2Vec model on the specified Frame.");
-    H2O.registerGET("/Synonyms",hex.schemas.SynonymsHandler.class,"findSynonyms","/Synonyms", "Synonyms","Synonyms","Return the synonyms.");
-=======
     H2O.registerGET("/Example",      hex.schemas.ExampleHandler.class,      "train",        "/Example","Example","Model",             "Train an Example model on the specified Frame.");
     H2O.registerGET("/DeepLearning", hex.schemas.DeepLearningHandler.class, "train",        "/DeepLearning", "Deep Learning","Model", "Train a Deep Learning model on the specified Frame.");
     H2O.registerGET("/GLM",          hex.schemas.GLMHandler.class,          "train",        "/GLM","GLM","Model",                     "Train a GLM model on the specified Frame.");
@@ -52,7 +42,9 @@
     H2O.registerGET("/GBM",          hex.schemas.GBMHandler.class,          "train",        "/GBM","GBM","Model",                     "Train a GBM model on the specified Frame.");
     H2O.registerGET("/Word2Vec",     hex.schemas.Word2VecHandler.class,     "train",        "/Word2Vec","Word2Vec","Model",           "Train a Word2Vec model on the specified Frame.");
     H2O.registerGET("/Synonyms",     hex.schemas.SynonymsHandler.class,     "findSynonyms", "/Synonyms", "Synonyms","Synonyms",       "Return the synonyms.");
->>>>>>> 0331919d
+    H2O.registerGET("/KMeans2",      hex.schemas.KMeans2Handler.class,      "train",        "/KMeans2","KMeans2","Model",             "Train a KMeans2 model on the specified Frame.");
+    H2O.registerGET("/Grep",         hex.schemas.GrepHandler.class,         "train",        "/Grep","Grep","Model",                   "Run Grep on the specified Frame.");
+    H2O.registerGET("/Quantile",     hex.schemas.QuantileHandler.class,     "train",        "/Quantile","Quantile","Model",           "Train a Quantile model on the specified Frame.");
 
     /////////////////////////////////////////////////////////////////////////////////////////////
     // Register the algorithms and their builder handlers:
