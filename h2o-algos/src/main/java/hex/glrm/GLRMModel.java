--- conflicted
+++ resolved
@@ -19,13 +19,8 @@
     public Loss _loss = Loss.L2;                  // Loss function for numeric cols
     public MultiLoss _multi_loss = MultiLoss.Categorical;  // Loss function for categorical cols
     public int _period = 1;                       // Length of the period when _loss = Periodic
-<<<<<<< HEAD
-    public Regularizer _regularization_x = Regularizer.L2;   // Regularization function for X matrix
-    public Regularizer _regularization_y = Regularizer.L2;   // Regularization function for Y matrix
-=======
     public Regularizer _regularization_x = Regularizer.None;   // Regularization function for X matrix
     public Regularizer _regularization_y = Regularizer.None;   // Regularization function for Y matrix
->>>>>>> 0879da69
     public double _gamma_x = 0;                   // Regularization weight on X matrix
     public double _gamma_y = 0;                   // Regularization weight on Y matrix
     public int _max_iterations = 1000;            // Max iterations
@@ -50,11 +45,7 @@
     // K-means clustering: r_x = UnitOneSparse, r_y = 0 (\gamma_y = 0)
     // Quadratic mixture: r_x = Simplex, r_y = 0 (\gamma_y = 0)
     public enum Regularizer {
-<<<<<<< HEAD
-      L2, L1, NonNegative, OneSparse, UnitOneSparse, Simplex
-=======
       None, L2, L1, NonNegative, OneSparse, UnitOneSparse, Simplex
->>>>>>> 0879da69
     }
 
     public final boolean hasClosedForm() {
@@ -76,11 +67,7 @@
         case Hinge:
           return Math.max(1-a*u,0);
         case Logistic:
-<<<<<<< HEAD
-          return Math.log(1+Math.exp(-a*u));
-=======
           return Math.log(1 + Math.exp(-a * u));
->>>>>>> 0879da69
         case Periodic:
           return 1-Math.cos((a-u)*(2*Math.PI)/_period);
         default:
@@ -104,11 +91,7 @@
         case Logistic:
           return -a/(1+Math.exp(a*u));
         case Periodic:
-<<<<<<< HEAD
-          return ((2*Math.PI)/_period) * Math.sin((a-u)*(2*Math.PI)/_period);
-=======
           return ((2*Math.PI)/_period) * Math.sin((a - u) * (2 * Math.PI) / _period);
->>>>>>> 0879da69
         default:
           throw new RuntimeException("Unknown loss function " + _loss);
       }
@@ -278,8 +261,6 @@
           for(int i = 0; i < u.length; i++)
             x[i] = Math.max(u[i] - t, 0);
           return x;
-<<<<<<< HEAD
-=======
         default:
           throw new RuntimeException("Unknown regularization function " + regularization);
       }
@@ -306,7 +287,6 @@
           double reg = regularize(u, regularization);   // Check if inside simplex before projecting since algo is complicated
           if (reg == 0) return u;
           return rproxgrad(u, 1, 1, regularization, rand);
->>>>>>> 0879da69
         default:
           throw new RuntimeException("Unknown regularization function " + regularization);
       }
