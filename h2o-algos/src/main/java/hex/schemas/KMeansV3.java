--- conflicted
+++ resolved
@@ -25,12 +25,8 @@
         "max_iterations",
         "standardize",
         "seed",
-<<<<<<< HEAD
-        "init"
-=======
         "init",
         "max_runtime_secs"
->>>>>>> 4f96ee57
     };
 
     // Input fields
