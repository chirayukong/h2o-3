--- conflicted
+++ resolved
@@ -168,33 +168,12 @@
       parms._user_y = yinit._key;
       parms._seed = seed;
 
-<<<<<<< HEAD
       job = new GLRM(parms);
       model = job.trainModel().get();
       Log.info("Iteration " + model._output._iterations + ": Objective value = " + model._output._objective);
       model.score(train).delete();
       ModelMetricsGLRM mm = (ModelMetricsGLRM) ModelMetrics.getFromDKV(model, train);
       Log.info("Numeric Sum of Squared Error = " + mm._numerr + "\tCategorical Misclassification Error = " + mm._caterr);
-=======
-      try {
-        Scope.enter();
-        job = new GLRM(parms);
-        model = job.trainModel().get();
-        Log.info("Iteration " + model._output._iterations + ": Objective value = " + model._output._objective);
-        model.score(train).delete();
-        ModelMetricsGLRM mm = (ModelMetricsGLRM) ModelMetrics.getFromDKV(model, train);
-        Log.info("Numeric Sum of Squared Error = " + mm._numerr + "\tCategorical Misclassification Error = " + mm._caterr);
-      } catch (Throwable t) {
-        t.printStackTrace();
-        throw new RuntimeException(t);
-      } finally {
-        job.remove();
-        Scope.exit();
-      }
-    } catch (Throwable t) {
-      t.printStackTrace();
-      throw new RuntimeException(t);
->>>>>>> 343bf822
     } finally {
       yinit.delete();
       if (train != null) train.delete();
@@ -220,33 +199,12 @@
       parms._recover_svd = false;
       parms._max_iterations = 2000;
 
-<<<<<<< HEAD
       job = new GLRM(parms);
       model = job.trainModel().get();
       Log.info("Iteration " + model._output._iterations + ": Objective value = " + model._output._objective);
       model.score(train).delete();
       ModelMetricsGLRM mm = (ModelMetricsGLRM)ModelMetrics.getFromDKV(model,train);
       Log.info("Numeric Sum of Squared Error = " + mm._numerr + "\tCategorical Misclassification Error = " + mm._caterr);
-=======
-      try {
-        Scope.enter();
-        job = new GLRM(parms);
-        model = job.trainModel().get();
-        Log.info("Iteration " + model._output._iterations + ": Objective value = " + model._output._objective);
-        model.score(train).delete();
-        ModelMetricsGLRM mm = (ModelMetricsGLRM)ModelMetrics.getFromDKV(model,train);
-        Log.info("Numeric Sum of Squared Error = " + mm._numerr + "\tCategorical Misclassification Error = " + mm._caterr);
-      } catch (Throwable t) {
-        t.printStackTrace();
-        throw new RuntimeException(t);
-      } finally {
-        job.remove();
-        Scope.exit();
-      }
-    } catch (Throwable t) {
-      t.printStackTrace();
-      throw new RuntimeException(t);
->>>>>>> 343bf822
     } finally {
       if (train != null) train.delete();
       if (model != null) model.delete();
@@ -281,7 +239,6 @@
       parms._recover_svd = true;
 
       GLRM job = new GLRM(parms);
-<<<<<<< HEAD
       model = job.trainModel().get();
       Log.info("Iteration " + model._output._iterations + ": Objective value = " + model._output._objective);
       // checkStddev(sval, model._output._singular_vals, 1e-4);
@@ -290,28 +247,6 @@
       ModelMetricsGLRM mm = (ModelMetricsGLRM)ModelMetrics.getFromDKV(model,train);
       Log.info("Numeric Sum of Squared Error = " + mm._numerr + "\tCategorical Misclassification Error = " + mm._caterr);
       Assert.assertEquals(model._output._objective, mm._numerr, TOLERANCE);
-=======
-      try {
-        Scope.enter();
-        model = job.trainModel().get();
-        Log.info("Iteration " + model._output._iterations + ": Objective value = " + model._output._objective);
-        // checkStddev(sval, model._output._singular_vals, 1e-4);
-        // checkEigvec(eigvec, model._output._eigenvectors_raw, 1e-4);
-        model.score(train).delete();
-        ModelMetricsGLRM mm = (ModelMetricsGLRM)ModelMetrics.getFromDKV(model,train);
-        Log.info("Numeric Sum of Squared Error = " + mm._numerr + "\tCategorical Misclassification Error = " + mm._caterr);
-        Assert.assertEquals(model._output._objective, mm._numerr, TOLERANCE);
-      } catch (Throwable t) {
-        t.printStackTrace();
-        throw new RuntimeException(t);
-      } finally {
-        job.remove();
-        Scope.exit();
-      }
-    } catch (Throwable t) {
-      t.printStackTrace();
-      throw new RuntimeException(t);
->>>>>>> 343bf822
     } finally {
       yinit.delete();
       if (train != null) train.delete();
@@ -435,7 +370,6 @@
       parms._recover_svd = false;
       parms._max_iterations = 2000;
 
-<<<<<<< HEAD
       job = new GLRM(parms);
       model = job.trainModel().get();
       Log.info("Iteration " + model._output._iterations + ": Objective value = " + model._output._objective);
@@ -444,28 +378,6 @@
       model.score(train).delete();
       ModelMetricsGLRM mm = (ModelMetricsGLRM)ModelMetrics.getFromDKV(model,train);
       Log.info("Numeric Sum of Squared Error = " + mm._numerr + "\tCategorical Misclassification Error = " + mm._caterr);
-=======
-      try {
-        Scope.enter();
-        job = new GLRM(parms);
-        model = job.trainModel().get();
-        Log.info("Iteration " + model._output._iterations + ": Objective value = " + model._output._objective);
-        checkLossbyCol(parms, model);
-
-        model.score(train).delete();
-        ModelMetricsGLRM mm = (ModelMetricsGLRM)ModelMetrics.getFromDKV(model,train);
-        Log.info("Numeric Sum of Squared Error = " + mm._numerr + "\tCategorical Misclassification Error = " + mm._caterr);
-      } catch (Throwable t) {
-        t.printStackTrace();
-        throw new RuntimeException(t);
-      } finally {
-        job.remove();
-        Scope.exit();
-      }
-    } catch (Throwable t) {
-      t.printStackTrace();
-      throw new RuntimeException(t);
->>>>>>> 343bf822
     } finally {
       if (train != null) train.delete();
       if (model != null) model.delete();
