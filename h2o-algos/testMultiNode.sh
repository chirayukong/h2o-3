#!/bin/bash

# Argument parsing
if [ "$1" = "jacoco" ]
then
    JACOCO_ENABLED=true
else
    JACOCO_ENABLED=false
fi

# Clean out any old sandbox, make a new one
OUTDIR=sandbox
rm -fr $OUTDIR; mkdir -p $OUTDIR

# Check for os
SEP=:
case "`uname`" in
    CYGWIN* )
      SEP=";"
      ;;
esac

function cleanup () {
  kill -9 ${PID_1} ${PID_2} ${PID_3} ${PID_4} 1> /dev/null 2>&1
  wait 1> /dev/null 2>&1
  RC=`cat $OUTDIR/status.0`
  if [ $RC -ne 0 ]; then
    cat $OUTDIR/out.0
    echo h2o-algos junit tests FAILED
  else
    echo h2o-algos junit tests PASSED
  fi
  exit $RC
}

trap cleanup SIGTERM SIGINT

# Find java command
if [ -z "$TEST_JAVA_HOME" ]; then
  # Use default
  JAVA_CMD="java"
else
  # Use test java home
  JAVA_CMD="$TEST_JAVA_HOME/bin/java"
  # Increase XMX since JAVA_HOME can point to java6
  JAVA6_REGEXP=".*1\.6.*"
  if [[ $TEST_JAVA_HOME =~ $JAVA6_REGEXP ]]; then
    JAVA_CMD="${JAVA_CMD}"
  fi
fi
# Gradle puts files:
#   build/classes/main - Main h2o core classes
#   build/classes/test - Test h2o core classes
#   build/resources/main - Main resources (e.g. page.html)

MAX_MEM="-Xmx3g"

# Check if coverage should be run
if [ $JACOCO_ENABLED = true ]
then
    AGENT="../jacoco/jacocoagent.jar"
    COVERAGE="-javaagent:$AGENT=destfile=build/jacoco/h2o-algos.exec"
    MAX_MEM="-Xmx8g"
else
    COVERAGE=""
fi
JVM="nice $JAVA_CMD $COVERAGE -ea $MAX_MEM -Xms3g -cp build/libs/h2o-algos-test.jar${SEP}build/libs/h2o-algos.jar${SEP}../h2o-core/build/libs/h2o-core-test.jar${SEP}../h2o-core/build/libs/h2o-core.jar${SEP}../h2o-genmodel/build/libs/h2o-genmodel.jar${SEP}../lib/*"
echo "$JVM" > $OUTDIR/jvm_cmd.txt
# Ahhh... but the makefile runs the tests skipping the jar'ing step when possible.
# Also, sometimes see test files in the main-class directory, so put the test
# classpath before the main classpath.
#JVM="nice java -ea -cp build/classes/test${SEP}build/classes/main${SEP}../h2o-core/build/classes/test${SEP}../h2o-core/build/classes/main${SEP}../lib/*"

# Tests
# Must run first, before the cloud locks (because it tests cloud locking)
JUNIT_TESTS_BOOT="hex.AAA_PreCloudLock"
JUNIT_TESTS_BIG="hex.word2vec.Word2VecTest"

# Runner
# Default JUnit runner is org.junit.runner.JUnitCore
JUNIT_RUNNER="water.junit.H2OTestRunner"

# find all java in the src/test directory
# Cut the "./water/MRThrow.java" down to "water/MRThrow.java"
# Cut the   "water/MRThrow.java" down to "water/MRThrow"
# Slash/dot "water/MRThrow"      becomes "water.MRThrow"

# On this h2o-algos testMultiNode.sh only, force the tests.txt to be in the same order for all machines.
# If sorted, the result of the cd/grep varies by machine. 
# If randomness is desired, replace sort with the unix 'shuf'
# Use /usr/bin/sort because of cygwin on windows. 
# Windows has sort.exe which you don't want. Fails? (is it a lineend issue)
(cd src/test/java; /usr/bin/find . -name '*.java' | cut -c3- | sed 's/.....$//' | sed -e 's/\//./g') | grep -v $JUNIT_TESTS_BOOT | grep -v $JUNIT_TESTS_BIG | /usr/bin/sort > $OUTDIR/tests.txt

# Output the comma-separated list of ignored tests
echo $IGNORE > $OUTDIR/tests.ignore.txt

# Launch 4 helper JVMs.  All output redir'd at the OS level to sandbox files.
CLUSTER_NAME=junit_cluster_$$
CLUSTER_BASEPORT=44000
$JVM water.H2O -name $CLUSTER_NAME -baseport $CLUSTER_BASEPORT -ga_opt_out 1> $OUTDIR/out.1 2>&1 & PID_1=$!
$JVM water.H2O -name $CLUSTER_NAME -baseport $CLUSTER_BASEPORT -ga_opt_out 1> $OUTDIR/out.2 2>&1 & PID_2=$!
$JVM water.H2O -name $CLUSTER_NAME -baseport $CLUSTER_BASEPORT -ga_opt_out 1> $OUTDIR/out.3 2>&1 & PID_3=$!
$JVM water.H2O -name $CLUSTER_NAME -baseport $CLUSTER_BASEPORT -ga_opt_out 1> $OUTDIR/out.4 2>&1 & PID_4=$!

# If coverage is being run, then pass a system variable flag so that timeout limits are increased.
if [ $JACOCO_ENABLED = true ]
then
    JACOCO_FLAG="-Dtest.jacocoEnabled=true"
else
    JACOCO_FLAG=""
fi

# Launch last driver JVM.  All output redir'd at the OS level to sandbox files.
echo Running h2o-algos junit tests...

<<<<<<< HEAD
($JVM -Dbuild.id=$BUILD_ID -Djob.name=$JOB_NAME -Dgit.commit=$GIT_COMMIT -Dgit.branch=$GIT_BRANCH -Dai.h2o.name=$CLUSTER_NAME -Dai.h2o.baseport=$CLUSTER_BASEPORT -Dai.h2o.ga_opt_out=yes $JACOCO_FLAG $JUNIT_RUNNER $JUNIT_TESTS_BOOT `cat $OUTDIR/tests.txt` 2>&1 ; echo $? > $OUTDIR/status.0) 1> $OUTDIR/out.0 2>&1
=======
($JVM -Dbuild.id=$BUILD_ID -Dignore.tests=$IGNORE -Djob.name=$JOB_NAME -Dgit.commit=$GIT_COMMIT -Dgit.branch=$GIT_BRANCH -Dai.h2o.name=$CLUSTER_NAME -Dai.h2o.baseport=$CLUSTER_BASEPORT -Dai.h2o.ga_opt_out=yes $JACOCO_FLAG $JUNIT_RUNNER $JUNIT_TESTS_BOOT `cat $OUTDIR/tests.txt` 2>&1 ; echo $? > $OUTDIR/status.0) 1> $OUTDIR/out.0 2>&1
>>>>>>> e5de4818

grep EXECUTION $OUTDIR/out.0 | cut "-d " -f22,19 | awk '{print $2 " " $1}'| sort -gr | head -n 10 >> $OUTDIR/out.0

cleanup<|MERGE_RESOLUTION|>--- conflicted
+++ resolved
@@ -114,11 +114,7 @@
 # Launch last driver JVM.  All output redir'd at the OS level to sandbox files.
 echo Running h2o-algos junit tests...
 
-<<<<<<< HEAD
-($JVM -Dbuild.id=$BUILD_ID -Djob.name=$JOB_NAME -Dgit.commit=$GIT_COMMIT -Dgit.branch=$GIT_BRANCH -Dai.h2o.name=$CLUSTER_NAME -Dai.h2o.baseport=$CLUSTER_BASEPORT -Dai.h2o.ga_opt_out=yes $JACOCO_FLAG $JUNIT_RUNNER $JUNIT_TESTS_BOOT `cat $OUTDIR/tests.txt` 2>&1 ; echo $? > $OUTDIR/status.0) 1> $OUTDIR/out.0 2>&1
-=======
 ($JVM -Dbuild.id=$BUILD_ID -Dignore.tests=$IGNORE -Djob.name=$JOB_NAME -Dgit.commit=$GIT_COMMIT -Dgit.branch=$GIT_BRANCH -Dai.h2o.name=$CLUSTER_NAME -Dai.h2o.baseport=$CLUSTER_BASEPORT -Dai.h2o.ga_opt_out=yes $JACOCO_FLAG $JUNIT_RUNNER $JUNIT_TESTS_BOOT `cat $OUTDIR/tests.txt` 2>&1 ; echo $? > $OUTDIR/status.0) 1> $OUTDIR/out.0 2>&1
->>>>>>> e5de4818
 
 grep EXECUTION $OUTDIR/out.0 | cut "-d " -f22,19 | awk '{print $2 " " $1}'| sort -gr | head -n 10 >> $OUTDIR/out.0
 
