--- conflicted
+++ resolved
@@ -126,15 +126,6 @@
   beginTimeSeconds = as.numeric(proc.time())[3L]
 
   tmp <- NULL
-<<<<<<< HEAD
-  if (method == "GET") {
-    h = basicHeaderGatherer()
-    tmp = tryCatch(getURL(url = url,
-                          headerfunction = h$update,
-                          useragent = R.version.string,
-                          timeout = timeout_secs),
-                   error = function(x) { .__curlError <<- TRUE; .__curlErrorMessage <<- x$message })
-=======
   if ((method == "GET") || (method == "DELETE")) {
     h <- basicHeaderGatherer()
     t <- basicTextGatherer(.mapUnicode = FALSE)
@@ -147,7 +138,6 @@
                                 timeout = timeout_secs,
                                 .opts = opts),
                     error = function(x) { .__curlError <<- TRUE; .__curlErrorMessage <<- x$message })
->>>>>>> dd574c50
     if (! .__curlError) {
       httpStatusCode = as.numeric(h$value()["status"])
       httpStatusMessage = h$value()["statusMessage"]
@@ -587,11 +577,7 @@
     stop(sprintf("Cannot connect to H2O instance at %s", h2o.getBaseURL(conn)))
   }
 
-<<<<<<< HEAD
   res <- .h2o.fromJSON(jsonlite::fromJSON(.h2o.doSafeGET(urlSuffix = .h2o.__CLOUD), simplifyDataFrame=FALSE))
-=======
-  res <- .h2o.fromJSON(jsonlite::fromJSON(.h2o.doSafeGET(conn = conn, urlSuffix = .h2o.__CLOUD), simplifyDataFrame=FALSE))
->>>>>>> dd574c50
   nodeInfo <- res$nodes
   numCPU <- sum(sapply(nodeInfo,function(x) as.numeric(x['num_cpus'])))
 
@@ -601,11 +587,7 @@
     # to post its information yet.
     threeSeconds = 3L
     Sys.sleep(threeSeconds)
-<<<<<<< HEAD
     res <- .h2o.fromJSON(jsonlite::fromJSON(.h2o.doSafeGET(urlSuffix = .h2o.__CLOUD), simplifyDataFrame=FALSE))
-=======
-    res <- .h2o.fromJSON(jsonlite::fromJSON(.h2o.doSafeGET(conn = conn, urlSuffix = .h2o.__CLOUD), simplifyDataFrame=FALSE))
->>>>>>> dd574c50
   }
 
   nodeInfo <- res$nodes
@@ -638,14 +620,9 @@
 #' Check H2O Server Health
 #'
 #' Warn if there are sick nodes.
-<<<<<<< HEAD
 .h2o.__checkConnectionHealth <- function() {
   rv <- .h2o.doGET(urlSuffix = .h2o.__CLOUD)
   conn = h2o.getConnection()
-=======
-.h2o.__checkConnectionHealth <- function(conn = h2o.getConnection()) {
-  rv <- .h2o.doGET(conn = conn, urlSuffix = .h2o.__CLOUD)
->>>>>>> dd574c50
   if (rv$curlError) {
     ip = conn@ip
     port = conn@port
@@ -688,24 +665,13 @@
 #   Job Polling
 #-----------------------------------------------------------------------------------------------------------------------
 
-<<<<<<< HEAD
 .h2o.__waitOnJob <- function(job_key, pollInterval = 1, progressBar = TRUE) {
   if (progressBar) pb <- txtProgressBar(style = 3L)
-=======
-.h2o.__waitOnJob <- function(conn = h2o.getConnection(), job_key, pollInterval = 1, progressBar = TRUE) {
-  if (progressBar) {
-    pb <- txtProgressBar(style = 3L)
-  }
->>>>>>> dd574c50
   keepRunning <- TRUE
   tryCatch({
     while (keepRunning) {
       myJobUrlSuffix <- paste0(.h2o.__JOBS, "/", job_key)
-<<<<<<< HEAD
       rawResponse <- .h2o.doSafeGET(urlSuffix = myJobUrlSuffix)
-=======
-      rawResponse <- .h2o.doSafeGET(conn,urlSuffix = myJobUrlSuffix)
->>>>>>> dd574c50
       jsonObject <- .h2o.fromJSON(jsonlite::fromJSON(rawResponse, simplifyDataFrame=FALSE))
       jobs <- jsonObject$jobs
       if (length(jobs) > 1) {
