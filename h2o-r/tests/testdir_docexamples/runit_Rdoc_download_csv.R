--- conflicted
+++ resolved
@@ -10,10 +10,6 @@
 myFile <- paste(sandbox(), "my_iris_file.csv", sep = .Platform$file.sep)
 h2o.downloadCSV(iris.hex, myFile)
 
-<<<<<<< HEAD
-
-=======
->>>>>>> 4f96ee57
 }
 
 doTest("R Doc Download CSV", test.rdoc_download_csv.golden)
